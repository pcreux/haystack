--- conflicted
+++ resolved
@@ -102,14 +102,10 @@
   "jsonschema",
 
   # Preview
-<<<<<<< HEAD
   "canals",  # Pipelines
-=======
-  "canals",
 
   # Agent events
   "events"
->>>>>>> 651be37a
 ]
 
 [project.optional-dependencies]
